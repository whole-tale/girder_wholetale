import pytest
import json
import os
from tests import base
from girder.api.rest import RestException
from girder.constants import ROOT_DIR

'''Tests for the methods in dataone_register.py. Some of these tests use live requests,
while others use mocked JSON responses/data structures.'''


def setUpModule():
    base.enabledPlugins.append('wholetale')
    base.startServer()


def tearDownModule():
    base.stopServer()


class TestDataONERegister(base.TestCase):

    def test_find_initial_pid(self):
        from server.lib.dataone.dataone_register import find_initial_pid

        # Test that the regex is working for search.dataone urls
        pid = 'https://search.dataone.org/#view/urn:uuid:7ec733c4-aa63-405a-a58d-1d773a9025a9'
        res = find_initial_pid(pid)
        self.assertEqual(res, 'urn:uuid:7ec733c4-aa63-405a-a58d-1d773a9025a9')

        # Test that the regex is working for paths coming from the coordinating node v2
        pid = 'https://cn.dataone.org/cn/v2/object/urn:uuid:6f5533ab-6508-4ac7-82a3-1df88ed4580e'
        res = find_initial_pid(pid)
        self.assertEqual(res, 'urn:uuid:6f5533ab-6508-4ac7-82a3-1df88ed4580e')

        # Test that the regex is working for paths coming from the coordinating node v1
        pid = 'https://cn.dataone.org/cn/v1/object/urn:uuid:6f5533ab-6508-4ac7-82a3-1df88ed4580e'
        res = find_initial_pid(pid)
        self.assertEqual(res, 'urn:uuid:6f5533ab-6508-4ac7-82a3-1df88ed4580e')

        # Test that the regex works for the test coordinating node
        pid = 'https://cn-stage-2.test.dataone.org/cn/v2/resolve/abcdefg'
        res = find_initial_pid(pid)
        self.assertEqual(res, 'abcdefg')

        # Test that the regex works for the test coordinating node V1
        pid = 'https://cn-stage-2.test.dataone.org/cn/v1/resolve/abcdefg'
        res = find_initial_pid(pid)
        self.assertEqual(res, 'abcdefg')

        # Test that the regex works for the production node
        pid = 'https://cn.dataone.org/cn/v2/resolve/abcdefg'
        res = find_initial_pid(pid)
        self.assertEqual(res, 'abcdefg')

        # Test that if nothing was found, the passed in path is returned
        bad_url = 'localhost_01'
        res = find_initial_pid(bad_url)
        self.assertEqual(res, bad_url)

    def test_find_resource_pid(self):
        from server.lib.dataone.dataone_register import find_resource_pid
        from server.constants import DataONELocations

        # Test the case where no data object could be located
        with pytest.raises(RestException):
            bad_url = 'localhost_01'
            find_resource_pid(bad_url, DataONELocations.prod_cn)

    def test_get_package_files_metadata(self):
        """Test that the metadata in a package is getting added to the list of files"""
        from server.lib.dataone.dataone_register import get_package_files

        full_meta_data = [{
            'identifier': 'urn:uuid:f438a8d5-7965-4ca2-aad6-88f694e5afe5',
            'fileName': 'iso19139.xml', 'formatId': 'http://www.isotc211.org/2005/gmd',
            'formatType': 'METADATA', 'size': 14735,
            'title': ('Collaborative Research: A Synthesis of Existing and '
                      'New Observations of Air-Snowpack Exchanges to Assess the Arctic'),
            'documents': [
                'urn:uuid:f438a8d5-7965-4ca2-aad6-88f694e5afe5',
                'resource_map_urn:uuid:23acf3bd-27c7-4736-a6ef-c141698d66b8',
                'resource_map_urn:uuid:1570fb91-69e8-4c1d-9b9a-292edb5820af'
            ]
        }]

        data = []

        expected_result = {'iso19139.xml': {'size': 14735}}

        # In this case, the primary metadata object is the same as the metadata object
        fileList = get_package_files(data, full_meta_data, full_meta_data)
        self.assertDictEqual(fileList, expected_result)

    def test_get_package_files(self):
        """
        Test that the files in a package are getting correctly parsed. This is tested on
        https://search.dataone.org/#view/urn:uuid:15403304-6eb8-4ede-8a56-332a3e92bef8
        """
<<<<<<< HEAD
        from server.lib.dataone.dataone_register import get_package_files
        from server.constants import DataONELocations
=======
        from server.dataone_register import get_package_files
>>>>>>> 1a8976a4

        data = [{'identifier': 'urn:uuid:4eb73500-fa9b-46c2-a517-94c1a8b4afbb',
                 'fileName': 'HumanFootprint.ipynb', 'formatId': 'text/plain',
                 'formatType': 'DATA', 'size': 104524},
                {'identifier': 'urn:uuid:06544a24-aae8-4b80-be4b-bb03711d9fd0',
                 'fileName': 'hfp_regions.csv', 'formatId': 'text/csv',
                 'formatType': 'DATA', 'size': 1757}]

        meta_data = [{
            'identifier': 'urn:uuid:15403304-6eb8-4ede-8a56-332a3e92bef8',
            'fileName': 'HumanFootprint_SASAP.xml',
            'formatId': 'eml://ecoinformatics.org/eml-2.1.1',
            'formatType': 'METADATA', 'size': 18648,
            'title': 'Global terrestrial Human Footprint maps for Alaska, 1993 and 2009,'
                     'with SASAP regional subsetting',
            'documents': ['urn:uuid:15403304-6eb8-4ede-8a56-332a3e92bef8',
                          'urn:uuid:4eb73500-fa9b-46c2-a517-94c1a8b4afbb',
                          'urn:uuid:06544a24-aae8-4b80-be4b-bb03711d9fd0']
        }]

        expected_result = {
            'HumanFootprint.ipynb': {'size': 104524},
            'hfp_regions.csv': {'size': 1757},
            'HumanFootprint_SASAP.xml': {'size': 18648}
        }

        fileList = get_package_files(data, meta_data, meta_data)

        self.assertDictEqual(fileList, expected_result)

    def test_check_multiple_maps_empty(self):
        """Test that we get an exception when no map was found."""
        from server.lib.dataone.dataone_register import check_multiple_maps

        with pytest.raises(RestException):
            metadata = set()
            check_multiple_maps(metadata)

    def test_get_package_list_nested(self):
        # Test that we're getting all of the files in a nested package
        from server.lib.dataone.dataone_register import get_package_list
        from server.constants import DataONELocations

        package = get_package_list(
            "https://search.dataone.org/#view/urn:uuid:6f5533ab-6508-4ac7-82a3-1df88ed4580e",
            DataONELocations.prod_cn)

        # Metadata that should be returned
        fname = os.path.join(ROOT_DIR, 'plugins', 'wholetale', 'plugin_tests',
                             'dataone_register_test01.json')
        with open(fname, 'r') as fp:
            expected_result = json.load(fp)

        self.assertDictEqual(package, expected_result)

    def test_get_package_list_flat(self):
        # Test that we're getting all of the files in a non-nested package
        from server.lib.dataone.dataone_register import get_package_list
        from server.constants import DataONELocations

        package = get_package_list(
            'https://search.dataone.org/#view/urn:uuid:7ec733c4-aa63-405a-a58d-1d773a9025a9',
            DataONELocations.prod_cn)
        expected_result = {
            "Doctoral Dissertation Research: Mapping Community Exposure to "
            "Coastal Climate Hazards in the Arctic: A Case Study in Alaska's North Slope": {
                'fileList':
                    [{'science_metadata.xml': {'size': 8961}}],
                'Arctic Slope Shoreline Change Risk Spatial Data Model, 2015-16':
                    {'fileList': [{'science_metadata.xml': {'size': 7577}}]},
                'North Slope Borough shoreline change risk WebGIS usability workshop.':
                    {'fileList': [{'science_metadata.xml': {'size': 7940}}]},
                'Local community verification of shoreline change risks along '
                'the Alaskan Arctic Ocean coast (North Slope).':
                    {'fileList': [{'science_metadata.xml': {'size': 14250}}]},
                'Arctic Slope Shoreline Change Susceptibility Spatial Data Model, 2015-16':
                    {'fileList': [{'science_metadata.xml': {'size': 10491}}]}}}

        self.assertDictEqual(package, expected_result)<|MERGE_RESOLUTION|>--- conflicted
+++ resolved
@@ -97,12 +97,7 @@
         Test that the files in a package are getting correctly parsed. This is tested on
         https://search.dataone.org/#view/urn:uuid:15403304-6eb8-4ede-8a56-332a3e92bef8
         """
-<<<<<<< HEAD
         from server.lib.dataone.dataone_register import get_package_files
-        from server.constants import DataONELocations
-=======
-        from server.dataone_register import get_package_files
->>>>>>> 1a8976a4
 
         data = [{'identifier': 'urn:uuid:4eb73500-fa9b-46c2-a517-94c1a8b4afbb',
                  'fileName': 'HumanFootprint.ipynb', 'formatId': 'text/plain',
