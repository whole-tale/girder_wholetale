#!/usr/bin/env python
# -*- coding: utf-8 -*-
import re
<<<<<<< HEAD
import requests
=======
>>>>>>> ce713962
import json
import os

from girder.api import access
from girder.api.docs import addModel
from girder.api.describe import Description, autoDescribeRoute
from girder.api.rest import Resource, filtermodel, RestException,\
    setResponseHeader, setContentDisposition

from girder.constants import AccessType, SortDir, TokenScope
from girder.utility import ziputil
from girder.utility.progress import ProgressContext
from girder.models.token import Token
from girder.models.folder import Folder
from girder.plugins.jobs.constants import REST_CREATE_JOB_TOKEN_SCOPE
from gwvolman.tasks import import_tale

from ..schema.tale import taleModel as taleSchema
from ..models.tale import Tale as taleModel
from ..models.image import Image as imageModel

addModel('tale', taleSchema, resources='tale')

publishers = {
    "DataONE":
        {
            "@id": "https://www.dataone.org/",
            "@type": "Organization",
            "legalName": "DataONE",
            "Description": "A federated data network allowing access to science data"
        },
    "Globus":
        {
            "@id": "https://www.materialsdatafacility.org/",
            "@type": "Organization",
            "legalName": "Materials Data Facility",
            "Description": "A simple way to publish, discover, and access materials datasets"
        }
}


class Tale(Resource):

    def __init__(self):
        super(Tale, self).__init__()
        self.resourceName = 'tale'
        self._model = taleModel()

        self.route('GET', (), self.listTales)
        self.route('GET', (':id',), self.getTale)
        self.route('PUT', (':id',), self.updateTale)
        self.route('POST', (), self.createTale)
        self.route('POST', ('import', ), self.createTaleFromDataset)
        self.route('DELETE', (':id',), self.deleteTale)
        self.route('GET', (':id', 'access'), self.getTaleAccess)
        self.route('PUT', (':id', 'access'), self.updateTaleAccess)
        self.route('GET', (':id', 'export'), self.exportTale)
        self.route('GET', (':id', 'manifest'), self.generateManifest)

    @access.public
    @filtermodel(model='tale', plugin='wholetale')
    @autoDescribeRoute(
        Description('Return all the tales accessible to the user')
        .param('text', ('Perform a full text search for Tale with a matching '
                        'title or description.'), required=False)
        .param('userId', "The ID of the tale's creator.", required=False)
        .param('imageId', "The ID of the tale's image.", required=False)
        .param(
            'level',
            'The minimum access level to the Tale.',
            required=False,
            dataType='integer',
            default=AccessType.READ,
            enum=[AccessType.NONE, AccessType.READ, AccessType.WRITE, AccessType.ADMIN],
        )
        .pagingParams(defaultSort='title',
                      defaultSortDir=SortDir.DESCENDING)
        .responseClass('tale', array=True)
    )
    def listTales(self, text, userId, imageId, level, limit, offset, sort,
                  params):
        currentUser = self.getCurrentUser()
        image = None
        if imageId:
            image = imageModel().load(imageId, user=currentUser, level=AccessType.READ, exc=True)

        creator = None
        if userId:
            creator = self.model('user').load(userId, force=True, exc=True)

        if text:
            filters = {}
            if creator:
                filters['creatorId'] = creator['_id']
            if image:
                filters['imageId'] = image['_id']
            return list(self._model.textSearch(
                text, user=currentUser, filters=filters,
                limit=limit, offset=offset, sort=sort, level=level))
        else:
            return list(self._model.list(
                user=creator, image=image, limit=limit, offset=offset,
                sort=sort, currentUser=currentUser, level=level))

    @access.public
    @filtermodel(model='tale', plugin='wholetale')
    @autoDescribeRoute(
        Description('Get a tale by ID.')
        .modelParam('id', model='tale', plugin='wholetale', level=AccessType.READ)
        .responseClass('tale')
        .errorResponse('ID was invalid.')
        .errorResponse('Read access was denied for the tale.', 403)
    )
    def getTale(self, tale, params):
        return tale

    @access.user
    @autoDescribeRoute(
        Description('Update an existing tale.')
        .modelParam('id', model='tale', plugin='wholetale',
                    level=AccessType.WRITE, destName='taleObj')
        .jsonParam('tale', 'Updated tale', paramType='body', schema=taleSchema,
                   dataType='tale')
        .responseClass('tale')
        .errorResponse('ID was invalid.')
        .errorResponse('Admin access was denied for the tale.', 403)
    )
    def updateTale(self, taleObj, tale, params):
        is_public = tale.pop('public')

        for keyword in self._model.modifiableFields:
            try:
                taleObj[keyword] = tale.pop(keyword)
            except KeyError:
                pass
        taleObj = self._model.updateTale(taleObj)

        was_public = taleObj.get('public', False)
        if was_public != is_public:
            access = self._model.getFullAccessList(taleObj)
            user = self.getCurrentUser()
            taleObj = self._model.setAccessList(
                taleObj, access, save=True, user=user, setPublic=is_public)

        # if taleObj['published']:
        #     self._model.setPublished(taleObj, True)
        return taleObj

    @access.user
    @autoDescribeRoute(
        Description('Delete an existing tale.')
        .modelParam('id', model='tale', plugin='wholetale', level=AccessType.ADMIN)
        .param('progress', 'Whether to record progress on this task.',
               required=False, dataType='boolean', default=False)
        .errorResponse('ID was invalid.')
        .errorResponse('Admin access was denied for the tale.', 403)
    )
    def deleteTale(self, tale, progress):
        user = self.getCurrentUser()
        workspace = Folder().load(
            tale['workspaceId'], user=user, level=AccessType.ADMIN)
        with ProgressContext(
                progress, user=user,
                title='Deleting workspace of {title}'.format(**tale),
                message='Calculating folder size...') as ctx:
            if progress:
                ctx.update(total=Folder().subtreeCount(workspace))
            Folder().remove(workspace, progress=ctx)
        self._model.remove(tale)

    @access.user
    @autoDescribeRoute(
        Description('Create a new tale from an external dataset.')
        .notes('Currently, this task only handles importing raw data. '
               'In the future, it should also allow importing serialized Tales.')
        .param('imageId', "The ID of the tale's image.", required=True)
        .param('url', 'External dataset identifier.', required=True)
        .param('spawn', 'If false, create only Tale object without a corresponding '
                        'Instance.',
               default=True, required=False, dataType='boolean')
        .jsonParam('lookupKwargs', 'Optional keyword arguments passed to '
                   'GET /repository/lookup', requireObject=True, required=False)
        .jsonParam('taleKwargs', 'Optional keyword arguments passed to POST /tale',
                   required=False)
        .responseClass('job')
        .errorResponse('You are not authorized to create tales.', 403)
    )
    def createTaleFromDataset(self, imageId, url, spawn, lookupKwargs, taleKwargs):
        user = self.getCurrentUser()
        image = imageModel().load(imageId, user=user, level=AccessType.READ,
                                  exc=True)
        token = self.getCurrentToken()
        Token().addScope(token, scope=REST_CREATE_JOB_TOKEN_SCOPE)

        try:
            lookupKwargs['dataId'] = [url]
        except TypeError:
            lookupKwargs = dict(dataId=[url])

        try:
            taleKwargs['imageId'] = str(image['_id'])
        except TypeError:
            taleKwargs = dict(imageId=str(image['_id']))

        taleTask = import_tale.delay(
            lookupKwargs, taleKwargs, spawn=spawn,
            girder_client_token=str(token['_id'])
        )
        return taleTask.job

    @access.user
    @autoDescribeRoute(
        Description('Create a new tale.')
        .jsonParam('tale', 'A new tale', paramType='body', schema=taleSchema,
                   dataType='tale')
        .responseClass('tale')
        .errorResponse('You are not authorized to create tales.', 403)
    )
    def createTale(self, tale, params):

        user = self.getCurrentUser()
        if 'instanceId' in tale:
            # check if instance exists
            # save disk state to a new folder
            # save config
            # create a tale
            raise RestException('Not implemented yet')
        else:
            image = self.model('image', 'wholetale').load(
                tale['imageId'], user=user, level=AccessType.READ, exc=True)
            default_author = ' '.join((user['firstName'], user['lastName']))
            return self._model.createTale(
                image, tale['dataSet'], creator=user, save=True,
                title=tale.get('title'), description=tale.get('description'),
                public=tale.get('public'), config=tale.get('config'),
                icon=image.get('icon', ('https://raw.githubusercontent.com/'
                                        'whole-tale/dashboard/master/public/'
                                        'images/whole_tale_logo.png')),
                illustration=tale.get(
                    'illustration', ('https://raw.githubusercontent.com/'
                                     'whole-tale/dashboard/master/public/'
                                     'images/demo-graph2.jpg')),
                authors=tale.get('authors', default_author),
                category=tale.get('category', 'science'),
                published=False, narrative=tale.get('narrative'),
                doi=tale.get('doi'), publishedURI=tale.get('publishedURI')
            )

    @access.user(scope=TokenScope.DATA_OWN)
    @autoDescribeRoute(
        Description('Get the access control list for a tale')
        .modelParam('id', model='tale', plugin='wholetale', level=AccessType.ADMIN)
        .errorResponse('ID was invalid.')
        .errorResponse('Admin access was denied for the tale.', 403)
    )
    def getTaleAccess(self, tale):
        return self._model.getFullAccessList(tale)

    @access.user(scope=TokenScope.DATA_OWN)
    @autoDescribeRoute(
        Description('Update the access control list for a tale.')
        .modelParam('id', model='tale', plugin='wholetale', level=AccessType.ADMIN)
        .jsonParam('access', 'The JSON-encoded access control list.', requireObject=True)
        .jsonParam('publicFlags', 'JSON list of public access flags.', requireArray=True,
                   required=False)
        .param('public', 'Whether the tale should be publicly visible.', dataType='boolean',
               required=False)
        .errorResponse('ID was invalid.')
        .errorResponse('Admin access was denied for the tale.', 403)
    )
    def updateTaleAccess(self, tale, access, publicFlags, public):
        user = self.getCurrentUser()
        return self._model.setAccessList(
            tale, access, save=True, user=user, setPublic=public, publicFlags=publicFlags)

    @access.user
    @autoDescribeRoute(
        Description('Export a tale.')
        .modelParam('id', model='tale', plugin='wholetale', level=AccessType.READ)
        .responseClass('tale')
        .produces('application/zip')
        .errorResponse('ID was invalid.', 404)
        .errorResponse('You are not authorized to export this tale.', 403)
    )
    def exportTale(self, tale, params):
        user = self.getCurrentUser()

        # Construct a sanitized name for the ZIP archive using a whitelist
        # approach
        zip_name = re.sub('[^a-zA-Z0-9-]', '_', tale['title'])

        setResponseHeader('Content-Type', 'application/zip')
        setContentDisposition(zip_name + '.zip')

        def stream():
            zip_generator = ziputil.ZipGenerator(zip_name)

            # Add files from the workspace
            folder = self.model('folder').load(tale['workspaceId'], user=user)
            for (path, f) in self.model('folder').fileList(folder,
                                                           user=user,
                                                           subpath=False):
                for data in zip.addFile(f, 'workspace/' + path):
                    yield data

            # Add manifest.json
            manifest = self._generateManifest(tale)
            for data in zip_generator.addFile(lambda: json.dumps(manifest, indent=4),
                                              'metadata/manifest.json'):
                yield data

            # Add top level README
<<<<<<< HEAD
            for data in zip_generator.addFile(lambda: 'Instructions on running the docker container',
=======
            for data in zip_generator.addFile(lambda:
                                              'Instructions on running the docker container',
>>>>>>> ce713962
                                              'README.txt'):
                yield data

            # Add the environment
            for data in zip_generator.addFile(lambda: str(tale['imageId']),
                                              'environment.txt'):
                yield data

            yield zip_generator.footer()
        return stream
<<<<<<< HEAD

    @access.user(scope=TokenScope.DATA_OWN)
    @autoDescribeRoute(
        Description('Generate the Tale manifest.')
        .modelParam('id', model='tale', plugin='wholetale', level=AccessType.ADMIN)
        .jsonParam(name='itemIds',
                   required=False,
                   description='A list of item ids of files that are aggregated.\n'
                               'Example: ["item1", "item2", "item3"]')
        .errorResponse('ID was invalid.')
        .errorResponse('Admin access was denied for the tale.', 403)
    )
    def generateManifest(self, tale, itemIds=set()):
        return self._generateManifest(tale, itemIds)

    def _generateManifest(self, tale, itemIds=set()):

        user = self.getCurrentUser()
        doc = {
            "@context": [
                "https://w3id.org/bundle/context",
                {"schema": "http://schema.org/"},
                {"parent_dataset": {"@type": "@id"}}
            ],
            "@id": 'https://data.wholetale.org/api/v1/tale/' + str(tale['_id']),
            "createdOn": str(tale['created']),
            "schema:name": tale['title'],
            "schema:description": tale.get('description', str()),
            "schema:category": tale['category'],
            "schema:identifier": str(tale['_id']),
            "schema:version": tale['format'],
            "schema:image": tale['illustration'],
            "aggregates": list(),
            "Datasets": list()
        }

        tale_user = self.model('user').load(tale['creatorId'], user=user)
        doc['createdBy'] = {
            "@id": tale['authors'],
            "@type": "schema:Person",
            "schema:givenName": tale_user.get('firstName', ''),
            "schema:familyName": tale_user.get('lastName', ''),
            "schema:email": tale_user.get('email', '')
        }
        datasets = set()
        if itemIds:
            for item_id in itemIds:
                item = self.model('item').load(item_id, user=user)
                if item:
                    root = self.model('item').parentsToRoot(item, user=user)

                    # Recreate the path
                    item_path = str()
                    for path in root:
                        item_path += path['object']['name']+'/'
                    # Check if the item belongs to workspace or external data
                    if 'WholeTale Workspaces/WholeTale Workspaces' in item_path:
                        item_path = item_path.replace('WholeTale Workspaces/WholeTale Workspaces', '')
                        full_path = '../workspace'+clean_workspace_path(tale['_id'], item_path+item['name'])
                        doc['aggregates'].append({'uri': full_path})
                        continue
                    elif 'WholeTale Catalog/WholeTale Catalog/' in item_path:
                        item_path = item_path.replace('WholeTale Catalog/WholeTale Catalog/', '')
                        bundle = create_bundle('../data/'+item_path, clean_workspace_path(tale['_id'], item['name']))

                        # Get the linkURL from the file object
                        item_files = self.model('item').fileList(item,
                                                                 user=user,
                                                                 data=False)
                        for file_item in item_files:
                            agg_record = create_aggregation_record(file_item[1]['linkUrl'],
                                                                   bundle,
                                                                   get_folder_identifier(self, item['folderId'], user))
                        doc['aggregates'].append(agg_record)
                        datasets.add(item['folderId'])

                folder = self.model('folder').load(item_id, user=user)
                if folder:
                    parent = self.model('folder').parentsToRoot(folder, user=user)
                    # Check if the folder is in the workspace
                    if parent[0].get('object').get('name') == 'WholeTale Workspaces':
                        folder_items = self.model('folder').fileList(folder, user=user)
                        for folder_item in folder_items:
                            doc['aggregates'].append({'uri': '../workspace/' + folder_item[0]})

        else:

            # Handle the files in the workspace
            folder = self.model('folder').load(tale['workspaceId'], user=user)
            if folder:
                workspace_folder_files = self.model('folder').fileList(folder, user=user)
                for workspace_file in workspace_folder_files:
                    doc['aggregates'].append({'uri': '../workspace/' + clean_workspace_path(tale['_id'],
                                                                                            workspace_file[0])})

            folder_files = list()

            """
            Handle objects that are in the dataSet, ie files that point to external sources.
            Some of these sources may be datasets from publishers. We need to save information 
            about the source so that they can added to the Datasets section.
            """
            for obj in tale['dataSet']:
                if obj['_modelType'] == 'folder':
                    folder = self.model('folder').load(obj['itemId'], user=user)
                    if folder:
                        # Check if it's a dataset by checking for meta.identifier
                        folder_meta = folder.get('meta')
                        if folder_meta:
                            dataset_identifier = folder_meta.get('identifier')
                            if dataset_identifier:
                                datasets.add(obj['itemId'])
                                folder_files.append({"dataset_identifier": dataset_identifier,
                                                     "provider": folder_meta.get('provider'),
                                                     "file_iterator": get_folder_files(self,
                                                                                       folder,
                                                                                       user)
                                                     })

                        else:
                            folder_files.append({"file_iterator": get_folder_files(self,
                                                                                   folder,
                                                                                   user)})
                elif obj['_modelType'] == 'item':
                    """
                    If there is a file that was added to a tale that came from a dataset, but outside
                    the dataset folder, we need to get metadata about the parent folder and the file.
    
                    """
                    root_item = self.model('item').load(obj['itemId'], user=user)
                    if root_item:
                        # Should always be true since the item is in dataSet
                        if root_item.get('meta'):
                            item_folder = self.model('folder').load(root_item['folderId'], user=user)
                            folder_meta = item_folder.get('meta')
                            if folder_meta:
                                datasets.add(root_item['folderId'])
                                folder_files.append({"dataset_identifier": folder_meta.get('identifier'),
                                                     "provider": folder_meta.get('provider'),
                                                     "file_iterator": self.model('item').fileList(root_item,
                                                                                                  user=user,
                                                                                                  data=False)
                                                     })

            """
            Add records for the remote files that exist under a folder
            """
            for folder_record in folder_files:
                if folder_record['file_iterator'] is None:
                    continue
                for file_record in folder_record['file_iterator']:
                    # Check if the file points to an external resource
                    if 'linkUrl' in file_record[1]:
                        bundle = create_bundle('../data/' + get_dataset_file_path(file_record),
                                               file_record[1]['name'])
                        record = create_aggregation_record(file_record[1]['linkUrl'],
                                                           bundle,
                                                           folder_record.get('dataset_identifier'))
                        doc['aggregates'].append(record)
=======

    @access.user(scope=TokenScope.DATA_OWN)
    @autoDescribeRoute(
        Description('Generate the Tale manifest.')
        .modelParam('id', model='tale', plugin='wholetale', level=AccessType.ADMIN)
        .errorResponse('ID was invalid.')
        .errorResponse('Admin access was denied for the tale.', 403)
    )
    def generateManifest(self, tale):
        return self._generateManifest(tale)

    def _generateManifest(self, tale):
        user = self.getCurrentUser()
        data_root = 'https://data.wholetale.org/api/v1/'
        doc = {
            "@context": [
                "https://w3id.org/bundle/context",
                {"schema": "http://schema.org/"},
                {"parent_dataset": {"@type": "@id"}}
            ],

            "@id": data_root+'tale/'+str(tale['_id']),
            "createdOn": str(tale['created']),
            "schema:name": tale['title'],
            "schema:description": tale.get('description', 'None'),
            "schema:category": tale['category'],
            "schema:identifier": str(tale['_id']),
            "schema:version": tale['format'],
            "schema:image": tale['illustration'],
            "aggregates": list(),
            "Datasets": list()
        }

        tale_user = self.model('user').load(tale['creatorId'], user=user)
        doc['createdBy'] = {
            "@id": tale['authors'],
            "@type": "schema:Person",
            "schema:givenName": tale_user.get('firstName', ''),
            "schema:familyName": tale_user.get('lastName', ''),
            "schema:email": tale_user.get('email', '')
        }

        # Handle the files in the workspace
        folder = self.model('folder').load(tale['workspaceId'], user=user)
        if folder:
            workspace_folder_files = self.model('folder').fileList(folder, user=user)
            for workspace_file in workspace_folder_files:
                doc['aggregates'].append({'uri': '../workspace/' + clean_workspace_path(tale['_id'],
                                                                                        workspace_file[0])})

        folder_files = list()
        datasets = set()
        """
        Handle objects that are in the dataSet, ie files that point to external sources.
        Some of these sources may be datasets from publishers. We need to save information
        about the source so that they can added to the Datasets section.
        """
        for obj in tale['dataSet']:
            if obj['_modelType'] == 'folder':
                folder = self.model('folder').load(obj['itemId'], user=user)
                if folder:
                    # Check if it's a dataset by checking for meta.identifier
                    folder_meta = folder.get('meta')
                    if folder_meta:
                        dataset_identifier = folder_meta.get('identifier')
                        if dataset_identifier:
                            datasets.add(obj['itemId'])
                            folder_files.append({"dataset_identifier": dataset_identifier,
                                                 "provider": folder_meta.get('provider'),
                                                 "file_iterator": get_folder_files(self,
                                                                                   folder,
                                                                                   user)
                                                 })

                    else:
                        folder_files.append({"file_iterator": get_folder_files(self,
                                                                               folder,
                                                                               user)})
            elif obj['_modelType'] == 'item':
                """
                If there is a file that was added to a tale that came from a dataset, but outside
                the dataset folder, we need to get metadata about the parent folder and the file.

                """
                root_item = self.model('item').load(obj['itemId'], user=user)
                if root_item:
                    # Should always be true since the item is in dataSet
                    if root_item.get('meta'):
                        item_folder = self.model('folder').load(root_item['folderId'], user=user)
                        folder_meta = item_folder.get('meta')
                        if folder_meta:
                            datasets.add(root_item['folderId'])
                            folder_files.append({"dataset_identifier":
                                                folder_meta.get('identifier'),
                                                 "provider":
                                                     folder_meta.get('provider'),
                                                 "file_iterator":
                                                 self.model('item').fileList(root_item,
                                                                             user=user,
                                                                             data=False)
                                                 })

        """
        Add records for the remote files that exist under a folder
        """
        for folder_record in folder_files:
            if folder_record['file_iterator'] is None:
                continue
            for file_record in folder_record['file_iterator']:
                # Check if the file points to an external resource
                if 'linkUrl' in file_record[1]:
                    bundle = create_bundle('../data/' + get_dataset_file_path(file_record),
                                           file_record[1]['name'])
                    record = create_aggregation_record(file_record[1]['linkUrl'],
                                                       bundle,
                                                       folder_record.get('dataset_identifier'))
                    doc['aggregates'].append(record)
>>>>>>> ce713962

        """
        Add Dataset records
        """
        for folder_id in datasets:
            doc['Datasets'].append(create_dataset_record(self, user, folder_id))

        """
        Add records for files that we inject (README, LICENSE, etc)
        """
        doc['aggregates'].append({'uri': '../LICENSE',
                                  'schema:license': 'CC0'})

        doc['aggregates'].append({'uri': '../README.txt',
                                  '@type': 'schema:HowTo'})

        doc['aggregates'].append({'uri': '../environment.txt'})

        return doc


def create_aggregation_record(uri, bundle=None, parent_dataset=None):
    """
    Creates an aggregation record. Externally defined aggregations should include
    a bundle and a parent_dataset if it belongs to one

    :param uri:
    :param bundle:
    :param parent_dataset:
    :return:
    """
    aggregation = dict()
    aggregation['uri'] = uri
    if bundle:
        aggregation['bundledAs'] = bundle
    if parent_dataset:
        aggregation['parent_dataset'] = parent_dataset
    return aggregation


def get_folder_files(self, folder, user):
    return self.model('folder').fileList(folder,
                                         user=user,
                                         data=False)


def create_bundle(folder, filename):
    """
    Creates a bundle for an externally referenced file

    :param folder: The name of the folder that the file is in
    :param filename:  The name of the file
    :return: A dictionary record of the bundle
    """

    # Add a trailing slash to the path if there isn't one
    os.path.join(folder, '')
    return {
        'folder': folder,
        'filename': filename
    }


def clean_workspace_path(tale_id, path):
    return path.replace(str(tale_id) + '/', '')


def create_dataset_record(self, user, folder_id):
    """
<<<<<<< HEAD
    Creates a record that describes a Dataset
    :param user: The user
    :param folder_id: Folder that represents a dataset
=======
    Creates
    :param self:
    :param user:
    :param folder_id:
>>>>>>> ce713962
    :return:
    """
    folder = self.model('folder').load(folder_id, user=user)
    if folder:
        meta = folder.get('meta')
        if meta:
            provider = meta.get('provider')
            if provider:
                return {
                    "@id": meta.get('identifier'),
                    "@type": "Dataset",
                    "name": folder['name'],
                    "identifier": meta.get('identifier'),
                    "publisher": publishers[provider]
                }


def get_dataset_file_path(file_info):
    """
<<<<<<< HEAD
    Given a full path, remove the filename
    :param file_info:
    :return: The full path without the filename
=======
    Removes a filename from a full path
    :param file_info:
    :return:
>>>>>>> ce713962
    """
    res = file_info[0].replace('/' + file_info[1]['name'], '')
    if res != file_info[0]:
        return res
<<<<<<< HEAD
    return ''


def get_folder_identifier(self, folder_id, user):
    """
    Gets the 'identifier' field out of a folder. If it isn't present in the
    folder, it will navigate to the folder above until it reaches the collection
    :param folder_id: The ID of the folder
    :return:
    """
    folder = self.model('folder').load(folder_id, user=user)
    if folder:
        meta = folder.get('meta')
        if meta:
            identifier = meta.get('identifier')
            if identifier:
                return identifier

        get_folder_identifier(self, folder['parentID'], user)
=======
    return ''
>>>>>>> ce713962
<|MERGE_RESOLUTION|>--- conflicted
+++ resolved
@@ -1,10 +1,6 @@
 #!/usr/bin/env python
 # -*- coding: utf-8 -*-
 import re
-<<<<<<< HEAD
-import requests
-=======
->>>>>>> ce713962
 import json
 import os
 
@@ -317,12 +313,7 @@
                 yield data
 
             # Add top level README
-<<<<<<< HEAD
             for data in zip_generator.addFile(lambda: 'Instructions on running the docker container',
-=======
-            for data in zip_generator.addFile(lambda:
-                                              'Instructions on running the docker container',
->>>>>>> ce713962
                                               'README.txt'):
                 yield data
 
@@ -333,7 +324,6 @@
 
             yield zip_generator.footer()
         return stream
-<<<<<<< HEAD
 
     @access.user(scope=TokenScope.DATA_OWN)
     @autoDescribeRoute(
@@ -493,125 +483,6 @@
                                                            bundle,
                                                            folder_record.get('dataset_identifier'))
                         doc['aggregates'].append(record)
-=======
-
-    @access.user(scope=TokenScope.DATA_OWN)
-    @autoDescribeRoute(
-        Description('Generate the Tale manifest.')
-        .modelParam('id', model='tale', plugin='wholetale', level=AccessType.ADMIN)
-        .errorResponse('ID was invalid.')
-        .errorResponse('Admin access was denied for the tale.', 403)
-    )
-    def generateManifest(self, tale):
-        return self._generateManifest(tale)
-
-    def _generateManifest(self, tale):
-        user = self.getCurrentUser()
-        data_root = 'https://data.wholetale.org/api/v1/'
-        doc = {
-            "@context": [
-                "https://w3id.org/bundle/context",
-                {"schema": "http://schema.org/"},
-                {"parent_dataset": {"@type": "@id"}}
-            ],
-
-            "@id": data_root+'tale/'+str(tale['_id']),
-            "createdOn": str(tale['created']),
-            "schema:name": tale['title'],
-            "schema:description": tale.get('description', 'None'),
-            "schema:category": tale['category'],
-            "schema:identifier": str(tale['_id']),
-            "schema:version": tale['format'],
-            "schema:image": tale['illustration'],
-            "aggregates": list(),
-            "Datasets": list()
-        }
-
-        tale_user = self.model('user').load(tale['creatorId'], user=user)
-        doc['createdBy'] = {
-            "@id": tale['authors'],
-            "@type": "schema:Person",
-            "schema:givenName": tale_user.get('firstName', ''),
-            "schema:familyName": tale_user.get('lastName', ''),
-            "schema:email": tale_user.get('email', '')
-        }
-
-        # Handle the files in the workspace
-        folder = self.model('folder').load(tale['workspaceId'], user=user)
-        if folder:
-            workspace_folder_files = self.model('folder').fileList(folder, user=user)
-            for workspace_file in workspace_folder_files:
-                doc['aggregates'].append({'uri': '../workspace/' + clean_workspace_path(tale['_id'],
-                                                                                        workspace_file[0])})
-
-        folder_files = list()
-        datasets = set()
-        """
-        Handle objects that are in the dataSet, ie files that point to external sources.
-        Some of these sources may be datasets from publishers. We need to save information
-        about the source so that they can added to the Datasets section.
-        """
-        for obj in tale['dataSet']:
-            if obj['_modelType'] == 'folder':
-                folder = self.model('folder').load(obj['itemId'], user=user)
-                if folder:
-                    # Check if it's a dataset by checking for meta.identifier
-                    folder_meta = folder.get('meta')
-                    if folder_meta:
-                        dataset_identifier = folder_meta.get('identifier')
-                        if dataset_identifier:
-                            datasets.add(obj['itemId'])
-                            folder_files.append({"dataset_identifier": dataset_identifier,
-                                                 "provider": folder_meta.get('provider'),
-                                                 "file_iterator": get_folder_files(self,
-                                                                                   folder,
-                                                                                   user)
-                                                 })
-
-                    else:
-                        folder_files.append({"file_iterator": get_folder_files(self,
-                                                                               folder,
-                                                                               user)})
-            elif obj['_modelType'] == 'item':
-                """
-                If there is a file that was added to a tale that came from a dataset, but outside
-                the dataset folder, we need to get metadata about the parent folder and the file.
-
-                """
-                root_item = self.model('item').load(obj['itemId'], user=user)
-                if root_item:
-                    # Should always be true since the item is in dataSet
-                    if root_item.get('meta'):
-                        item_folder = self.model('folder').load(root_item['folderId'], user=user)
-                        folder_meta = item_folder.get('meta')
-                        if folder_meta:
-                            datasets.add(root_item['folderId'])
-                            folder_files.append({"dataset_identifier":
-                                                folder_meta.get('identifier'),
-                                                 "provider":
-                                                     folder_meta.get('provider'),
-                                                 "file_iterator":
-                                                 self.model('item').fileList(root_item,
-                                                                             user=user,
-                                                                             data=False)
-                                                 })
-
-        """
-        Add records for the remote files that exist under a folder
-        """
-        for folder_record in folder_files:
-            if folder_record['file_iterator'] is None:
-                continue
-            for file_record in folder_record['file_iterator']:
-                # Check if the file points to an external resource
-                if 'linkUrl' in file_record[1]:
-                    bundle = create_bundle('../data/' + get_dataset_file_path(file_record),
-                                           file_record[1]['name'])
-                    record = create_aggregation_record(file_record[1]['linkUrl'],
-                                                       bundle,
-                                                       folder_record.get('dataset_identifier'))
-                    doc['aggregates'].append(record)
->>>>>>> ce713962
 
         """
         Add Dataset records
@@ -681,16 +552,9 @@
 
 def create_dataset_record(self, user, folder_id):
     """
-<<<<<<< HEAD
     Creates a record that describes a Dataset
     :param user: The user
     :param folder_id: Folder that represents a dataset
-=======
-    Creates
-    :param self:
-    :param user:
-    :param folder_id:
->>>>>>> ce713962
     :return:
     """
     folder = self.model('folder').load(folder_id, user=user)
@@ -710,20 +574,13 @@
 
 def get_dataset_file_path(file_info):
     """
-<<<<<<< HEAD
     Given a full path, remove the filename
     :param file_info:
     :return: The full path without the filename
-=======
-    Removes a filename from a full path
-    :param file_info:
-    :return:
->>>>>>> ce713962
     """
     res = file_info[0].replace('/' + file_info[1]['name'], '')
     if res != file_info[0]:
         return res
-<<<<<<< HEAD
     return ''
 
 
@@ -742,7 +599,4 @@
             if identifier:
                 return identifier
 
-        get_folder_identifier(self, folder['parentID'], user)
-=======
-    return ''
->>>>>>> ce713962
+        get_folder_identifier(self, folder['parentID'], user)