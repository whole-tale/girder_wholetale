--- conflicted
+++ resolved
@@ -338,33 +338,16 @@
 
     def _generateManifest(self, tale):
         user = self.getCurrentUser()
-<<<<<<< HEAD
-<<<<<<< HEAD
-        data_root='https://data.wholetale.org/api/v1/'
-        doc = {
-            "@context": [
-                "https://w3id.org/bundle/context",
-                {"schema": "http://schema.org/"}
-            ],
-            "@id": data_root+'tale/'+str(tale['_id']),
-            "schema:name": tale['title'],
-            "schema:description": tale.get('description', str()),
-=======
-=======
-        data_root = 'https://data.wholetale.org/api/v1/'
->>>>>>> 844e6e3d
         doc = {
             "@context": [
                 "https://w3id.org/bundle/context",
                 {"schema": "http://schema.org/"},
                 {"parent_dataset": {"@type": "@id"}}
             ],
-
-            "@id": data_root+'tale/'+str(tale['_id']),
+            "@id": str(tale['_id']),
             "createdOn": str(tale['created']),
             "schema:name": tale['title'],
             "schema:description": tale.get('description', 'None'),
->>>>>>> tale_Export
             "schema:category": tale['category'],
             "schema:identifier": str(tale['_id']),
             "schema:version": tale['format'],
@@ -490,11 +473,7 @@
     if bundle:
         aggregation['bundledAs'] = bundle
     if parent_dataset:
-<<<<<<< HEAD
-        aggregation['schema:isPartOf'] = parent_dataset
-=======
         aggregation['parent_dataset'] = parent_dataset
->>>>>>> tale_Export
     return aggregation
 
 
