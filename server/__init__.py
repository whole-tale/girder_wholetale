#!/usr/bin/env python
# -*- coding: utf-8 -*-

import base64
import copy
import jsonschema
import os
import six
import validators

from girder import events, logprint, logger
from girder.api import access
from girder.api.describe import Description, describeRoute, autoDescribeRoute
from girder.api.rest import \
    boundHandler, loadmodel, RestException
from girder.constants import AccessType, TokenScope, CoreEventHandler
from girder.exceptions import GirderException
from girder.models.model_base import ValidationException
from girder.models.notification import Notification, ProgressState
from girder.models.user import User
from girder.plugins.jobs.constants import JobStatus
from girder.plugins.jobs.models.job import Job as JobModel
from girder.plugins.worker import getCeleryApp
from girder.utility import assetstore_utilities, setting_utilities
from girder.utility.model_importer import ModelImporter

from .constants import PluginSettings, SettingDefault
from .rest.account import Account
from .rest.dataset import Dataset
from .rest.image import Image
from .rest.integration import Integration
from .rest.repository import Repository
from .rest.harvester import listImportedData
from .rest.tale import Tale
from .rest.instance import Instance
from .rest.wholetale import wholeTale
from .rest.workspace import Workspace
from .rest.license import License
from .models.instance import finalizeInstance
from .schema.misc import (
    external_auth_providers_schema,
    external_apikey_groups_schema,
    repository_to_provider_schema,
)


@setting_utilities.validator(PluginSettings.PUBLISHER_REPOS)
def validatePublisherRepos(doc):
    try:
        jsonschema.validate(doc['value'], repository_to_provider_schema)
    except jsonschema.ValidationError as e:
        raise ValidationException('Invalid Repository to Auth Provider map: ' + e.message)


@setting_utilities.default(PluginSettings.PUBLISHER_REPOS)
def defaultPublisherRepos():
    return copy.deepcopy(
        SettingDefault.defaults[PluginSettings.PUBLISHER_REPOS]
    )


@setting_utilities.validator(PluginSettings.EXTERNAL_APIKEY_GROUPS)
def validateExternalApikeyGroups(doc):
    try:
        jsonschema.validate(doc['value'], external_apikey_groups_schema)
    except jsonschema.ValidationError as e:
        raise ValidationException('Invalid External Apikey Groups list: ' + e.message)


@setting_utilities.validator(PluginSettings.EXTERNAL_AUTH_PROVIDERS)
def validateOtherSettings(doc):
    try:
        jsonschema.validate(doc['value'], external_auth_providers_schema)
    except jsonschema.ValidationError as e:
        raise ValidationException('Invalid External Auth Providers list: ' + e.message)


@setting_utilities.default(PluginSettings.EXTERNAL_AUTH_PROVIDERS)
def defaultExternalAuthProviders():
    return copy.deepcopy(
        SettingDefault.defaults[PluginSettings.EXTERNAL_AUTH_PROVIDERS]
    )


@setting_utilities.default(PluginSettings.EXTERNAL_APIKEY_GROUPS)
def defaultExternalApikeyGroups():
    return copy.deepcopy(
        SettingDefault.defaults[PluginSettings.EXTERNAL_APIKEY_GROUPS]
    )


@setting_utilities.validator(PluginSettings.DATAVERSE_EXTRA_HOSTS)
def validateDataverseExtraHosts(doc):
    if not doc['value']:
        doc['value'] = defaultDataverseExtraHosts()
    if not isinstance(doc['value'], list):
        raise ValidationException('Dataverse extra hosts setting must be a list.', 'value')
    for url in doc['value']:
        if not validators.url(url):
            raise ValidationException('Invalid URL in Dataverse extra hosts', 'value')


@setting_utilities.validator(PluginSettings.ZENODO_EXTRA_HOSTS)
def validateZenodoExtraHosts(doc):
    if not doc['value']:
        doc['value'] = defaultZenodoExtraHosts()
    if not isinstance(doc['value'], list):
        raise ValidationException('Zenodo extra hosts setting must be a list.', 'value')
    for url in doc['value']:
        if not validators.url(url):
            raise ValidationException('Invalid URL in Zenodo extra hosts', 'value')


@setting_utilities.validator(PluginSettings.INSTANCE_CAP)
def validateInstanceCap(doc):
    if not doc['value']:
        doc['value'] = defaultInstanceCap()
    try:
        int(doc['value'])
    except ValueError:
        raise ValidationException(
            'Instance Cap needs to be an integer.', 'value')


@setting_utilities.validator(PluginSettings.DATAVERSE_URL)
def validateDataverseURL(doc):
    if not doc['value']:
        doc['value'] = defaultDataverseURL()
    if not validators.url(doc['value']):
        raise ValidationException('Invalid Dataverse URL', 'value')


@setting_utilities.default(PluginSettings.INSTANCE_CAP)
def defaultInstanceCap():
    return SettingDefault.defaults[PluginSettings.INSTANCE_CAP]


@setting_utilities.default(PluginSettings.DATAVERSE_URL)
def defaultDataverseURL():
    return SettingDefault.defaults[PluginSettings.DATAVERSE_URL]


@setting_utilities.default(PluginSettings.DATAVERSE_EXTRA_HOSTS)
def defaultDataverseExtraHosts():
    return SettingDefault.defaults[PluginSettings.DATAVERSE_EXTRA_HOSTS]


<<<<<<< HEAD
@setting_utilities.validator(PluginSettings.INSTANCE_CAP)
def validateInstanceCap(doc):
    if not doc['value']:
        raise ValidationException(
            'Instance Cap needs to be set.', 'value')
    try:
        int(doc['value'])
    except ValueError:
        raise ValidationException(
            'Instance Cap needs to be an integer.', 'value')


@setting_utilities.default(PluginSettings.INSTANCE_CAP)
def defaultInstanceCap():
    return SettingDefault.defaults[PluginSettings.INSTANCE_CAP]
=======
@setting_utilities.default(PluginSettings.ZENODO_EXTRA_HOSTS)
def defaultZenodoExtraHosts():
    return SettingDefault.defaults[PluginSettings.ZENODO_EXTRA_HOSTS]
>>>>>>> 682ebc71


@access.public(scope=TokenScope.DATA_READ)
@loadmodel(model='folder', level=AccessType.READ)
@describeRoute(
    Description('List the content of a folder.')
    .param('id', 'The ID of the folder.', paramType='path')
    .errorResponse('ID was invalid.')
    .errorResponse('Read access was denied for the folder.', 403)
)
@boundHandler()
def listFolder(self, folder, params):
    user = self.getCurrentUser()
    folders = list(
        self.model('folder').childFolders(parentType='folder',
                                          parent=folder, user=user))

    files = []
    for item in self.model('folder').childItems(folder=folder):
        childFiles = list(self.model('item').childFiles(item))
        if len(childFiles) == 1:
            fileitem = childFiles[0]
            if 'imported' not in fileitem and \
                    fileitem.get('assetstoreId') is not None:
                try:
                    store = \
                        self.model('assetstore').load(fileitem['assetstoreId'])
                    adapter = assetstore_utilities.getAssetstoreAdapter(store)
                    fileitem["path"] = adapter.fullPath(fileitem)
                except (ValidationException, AttributeError):
                    pass
            files.append(fileitem)
        else:
            folders.append(item)
    return {'folders': folders, 'files': files}


@access.public(scope=TokenScope.DATA_READ)
@autoDescribeRoute(
    Description('Convert folder content into DM dataSet')
    .modelParam('id', 'The ID of the folder', model='folder',
                level=AccessType.READ)
)
@boundHandler()
def getDataSet(self, folder, params):
    modelFolder = self.model('folder')

    def _getPath(folder, user, path='/'):
        dataSet = [
            {'itemId': item['_id'], 'mountPoint': path + item['name']}
            for item in modelFolder.childItems(folder=folder)
        ]
        for childFolder in modelFolder.childFolders(
                parentType='folder', parent=folder, user=user):
            dataSet += _getPath(childFolder, user,
                                path + childFolder['name'] + '/')
        return dataSet

    user = self.getCurrentUser()
    return _getPath(folder, user)


@access.public(scope=TokenScope.DATA_READ)
@loadmodel(model='item', level=AccessType.READ)
@describeRoute(
    Description('List the content of an item.')
    .param('id', 'The ID of the folder.', paramType='path')
    .errorResponse('ID was invalid.')
    .errorResponse('Read access was denied for the folder.', 403)
)
@boundHandler()
def listItem(self, item, params):
    files = []
    for fileitem in self.model('item').childFiles(item):
        if 'imported' not in fileitem and \
                fileitem.get('assetstoreId') is not None:
            try:
                store = \
                    self.model('assetstore').load(fileitem['assetstoreId'])
                adapter = assetstore_utilities.getAssetstoreAdapter(store)
                fileitem["path"] = adapter.fullPath(fileitem)
            except (ValidationException, AttributeError):
                pass
        files.append(fileitem)
    return {'folders': [], 'files': files}


@access.user
@describeRoute(
    Description('Update the user settings.')
    .errorResponse('Read access was denied.', 403)
)
@boundHandler()
def getUserMetadata(self, params):
    user = self.getCurrentUser()
    return user.get('meta', {})


@access.user
@describeRoute(
    Description('Get the user settings.')
    .param('body', 'A JSON object containing the metadata keys to add',
           paramType='body')
    .errorResponse('Write access was denied.', 403)
)
@boundHandler()
def setUserMetadata(self, params):
    user = self.getCurrentUser()
    metadata = self.getBodyJson()

    # Make sure we let user know if we can't accept a metadata key
    for k in metadata:
        if not len(k):
            raise RestException('Key names must be at least one character long.')
        if '.' in k or k[0] == '$':
            raise RestException('The key name %s must not contain a period '
                                'or begin with a dollar sign.' % k)

    if 'meta' not in user:
        user['meta'] = {}

    # Add new metadata to existing metadata
    user['meta'].update(six.viewitems(metadata))

    # Remove metadata fields that were set to null (use items in py3)
    toDelete = [k for k, v in six.viewitems(user['meta']) if v is None]
    for key in toDelete:
        del user['meta'][key]

    # Validate and save the user
    return self.model('user').save(user)


@access.user
@autoDescribeRoute(
    Description('Get a set of items and folders.')
    .jsonParam('resources', 'A JSON-encoded set of resources to get. Each type '
               'is a list of ids. Only folders and items may be specified. '
               'For example: {"item": [(item id 1), (item id2)], "folder": '
               '[(folder id 1)]}.', requireObject=True)
    .errorResponse('Unsupport or unknown resource type.')
    .errorResponse('Invalid resources format.')
    .errorResponse('Resource type not supported.')
    .errorResponse('No resources specified.')
    .errorResponse('Resource not found.')
    .errorResponse('ID was invalid.')
)
@boundHandler()
def listResources(self, resources, params):
    user = self.getCurrentUser()
    result = {}
    for kind in resources:
        try:
            model = self.model(kind)
            result[kind] = [
                model.load(id=id, user=user, level=AccessType.READ, exc=True)
                for id in resources[kind]]
        except ImportError:
            pass
    return result


def addDefaultFolders(event):
    user = event.info
    folderModel = ModelImporter.model('folder')
    defaultFolders = [
        ('Home', False),
        ('Data', False),
        ('Workspace', False)
    ]

    for folderName, public in defaultFolders:
        folder = folderModel.createFolder(
            user, folderName, parentType='user', public=public, creator=user)
        folderModel.setUserAccess(folder, user, AccessType.ADMIN, save=True)


def validateFileLink(event):
    # allow globus URLs
    doc = event.info
    if doc.get('assetstoreId') is None:
        if 'linkUrl' not in doc:
            raise ValidationException(
                'File must have either an assetstore ID or a link URL.',
                'linkUrl')
            doc['linkUrl'] = doc['linkUrl'].strip()

        if not doc['linkUrl'].startswith(('http:', 'https:', 'globus:')):
            raise ValidationException(
                'Linked file URL must start with http: or https: or globus:.',
                'linkUrl')
    if 'name' not in doc or not doc['name']:
        raise ValidationException('File name must not be empty.', 'name')

    doc['exts'] = [ext.lower() for ext in doc['name'].split('.')[1:]]
    event.preventDefault().addResponse(doc)


def updateNotification(event):
    """
    Update the Whole Tale task notification for a job, if present.
    """

    job = event.info['job']
    if job['progress'] and 'wt_notification_id' in job:
        state = JobStatus.toNotificationStatus(job['status'])
        notification = Notification().load(job['wt_notification_id'])

        state_changed = notification['data']['state'] != state
        message_changed = notification['data']['message'] != job['progress']['message']

        # Ignore duplicate events based on state and message content
        if not state_changed and not message_changed:
            return

        # For multi-job tasks, ignore success for intermediate events
        is_last = notification['data']['total'] == (notification['data']['current'])
        if state == ProgressState.SUCCESS and not is_last:
            return

        # Add job IDs to the resource
        if 'jobs' not in notification['data']['resource']:
            notification['data']['resource']['jobs'] = []

        if job['_id'] not in notification['data']['resource']['jobs']:
            notification['data']['resource']['jobs'].append(job['_id'])

        # If the state hasn't changed, increment. Otherwise keep previous current value.
        # Note, if expires parameter is not provided, updateProgress resets to 1 hour
        if not state_changed:
            Notification().updateProgress(
                notification, state=state,
                expires=notification['expires'],
                message=job['progress']['message'],
                increment=1,
                total=notification['data']['total'])
        else:
            Notification().updateProgress(
                notification, state=state,
                expires=notification['expires'],
                message=job['progress']['message'],
                current=notification['data']['current'],
                total=notification['data']['total'])


@access.user
@autoDescribeRoute(
    Description('Get output from celery job.')
    .modelParam('id', 'The ID of the job.', model=JobModel, force=True, includeLog=True)
    .errorResponse('ID was invalid.')
    .errorResponse('Read access was denied for the job.', 403)
)
@boundHandler()
def getJobResult(self, job):
    user = self.getCurrentUser()
    if not job.get('public', False):
        if user:
            JobModel().requireAccess(job, user, level=AccessType.READ)
        else:
            self.ensureTokenScopes('jobs.job_' + str(job['_id']))

    if 'result' in job:
        return job['result']

    celeryTaskId = job.get('celeryTaskId')
    if celeryTaskId is None:
        logger.warn(
            "Job '{}' doesn't have a Celery task id.".format(job['_id']))
        return
    if job['status'] != JobStatus.SUCCESS:
        logger.warn(
            "Job '{}' hasn't completed sucessfully.".format(job['_id']))
    asyncResult = getCeleryApp().AsyncResult(celeryTaskId)
    try:
        result = asyncResult.get()
    except Exception as ex:
        result = str(ex)
    return result


def store_other_globus_tokens(event):
    globus_token = event.info["token"]
    user = event.info["user"]
    user_tokens = user.get("otherTokens", [])
    for token in globus_token["other_tokens"]:
        for i, user_token in enumerate(user_tokens):
            if user_token["resource_server"] == token["resource_server"]:
                user_tokens[i].update(token)
                break
        else:
            user_tokens.append(token)
    user["otherTokens"] = user_tokens
    User().save(user)


def load(info):
    info['apiRoot'].wholetale = wholeTale()
    info['apiRoot'].instance = Instance()
    tale = Tale()
    info['apiRoot'].tale = tale

    from girder.plugins.wholetale.models.tale import Tale as TaleModel
    from girder.plugins.wholetale.models.tale import _currentTaleFormat
    q = {
        '$or': [
            {'format': {'$exists': False}},
            {'format': {'$lt': _currentTaleFormat}}
        ]}
    for obj in TaleModel().find(q):
        try:
            TaleModel().save(obj, validate=True)
        except GirderException as exc:
            logprint(exc)

    info['apiRoot'].dataset = Dataset()
    info['apiRoot'].image = Image()
    events.bind('jobs.job.update.after', 'wholetale', tale.updateBuildStatus)
    events.bind('jobs.job.update.after', 'wholetale', finalizeInstance)
    events.bind('jobs.job.update.after', 'wholetale', updateNotification)
    events.bind('model.file.validate', 'wholetale', validateFileLink)
    events.unbind('model.user.save.created', CoreEventHandler.USER_DEFAULT_FOLDERS)
    events.bind('model.user.save.created', 'wholetale', addDefaultFolders)
    events.bind('model.file.save', 'wholetale', tale.updateWorkspaceModTime)
    events.bind('model.file.save.created', 'wholetale', tale.updateWorkspaceModTime)
    events.bind('model.file.remove', 'wholetale', tale.updateWorkspaceModTime)
    events.bind('oauth.auth_callback.after', 'wholetale', store_other_globus_tokens)
    info['apiRoot'].account = Account()
    info['apiRoot'].repository = Repository()
    info['apiRoot'].license = License()
    info['apiRoot'].integration = Integration()
    info['apiRoot'].workspace = Workspace()
    info['apiRoot'].folder.route('GET', ('registered',), listImportedData)
    info['apiRoot'].folder.route('GET', (':id', 'listing'), listFolder)
    info['apiRoot'].folder.route('GET', (':id', 'dataset'), getDataSet)
    info['apiRoot'].job.route('GET', (':id', 'result'), getJobResult)
    info['apiRoot'].item.route('GET', (':id', 'listing'), listItem)
    info['apiRoot'].resource.route('GET', (), listResources)

    info['apiRoot'].user.route('PUT', ('settings',), setUserMetadata)
    info['apiRoot'].user.route('GET', ('settings',), getUserMetadata)
    ModelImporter.model('user').exposeFields(
        level=AccessType.WRITE, fields=('meta', 'myData'))
    ModelImporter.model('user').exposeFields(
        level=AccessType.ADMIN, fields=('otherTokens',))

    path_to_assets = os.path.join(
        os.path.dirname(os.path.dirname(__file__)),
        "web_client/extra/img",
    )
    for ext_provider in SettingDefault.defaults[PluginSettings.EXTERNAL_AUTH_PROVIDERS]:
        logo_path = os.path.join(path_to_assets, ext_provider["name"] + '_logo.jpg')
        print(logo_path)
        if os.path.isfile(logo_path):
            with open(logo_path, "rb") as image_file:
                ext_provider["logo"] = base64.b64encode(image_file.read()).decode()<|MERGE_RESOLUTION|>--- conflicted
+++ resolved
@@ -145,27 +145,9 @@
     return SettingDefault.defaults[PluginSettings.DATAVERSE_EXTRA_HOSTS]
 
 
-<<<<<<< HEAD
-@setting_utilities.validator(PluginSettings.INSTANCE_CAP)
-def validateInstanceCap(doc):
-    if not doc['value']:
-        raise ValidationException(
-            'Instance Cap needs to be set.', 'value')
-    try:
-        int(doc['value'])
-    except ValueError:
-        raise ValidationException(
-            'Instance Cap needs to be an integer.', 'value')
-
-
-@setting_utilities.default(PluginSettings.INSTANCE_CAP)
-def defaultInstanceCap():
-    return SettingDefault.defaults[PluginSettings.INSTANCE_CAP]
-=======
 @setting_utilities.default(PluginSettings.ZENODO_EXTRA_HOSTS)
 def defaultZenodoExtraHosts():
     return SettingDefault.defaults[PluginSettings.ZENODO_EXTRA_HOSTS]
->>>>>>> 682ebc71
 
 
 @access.public(scope=TokenScope.DATA_READ)
