#!/usr/bin/env python
# -*- coding: utf-8 -*-

from cryptography.exceptions import UnsupportedAlgorithm
from cryptography.hazmat.backends import default_backend
from cryptography.hazmat.primitives import serialization
import six

from girder import events, logprint, logger
from girder.api import access
from girder.api.describe import Description, describeRoute, autoDescribeRoute
from girder.api.rest import \
    boundHandler, loadmodel, RestException
from girder.constants import AccessType, TokenScope, CoreEventHandler
from girder.exceptions import GirderException
from girder.models.model_base import ValidationException
<<<<<<< HEAD
from girder.models.file import File as fileModel
=======
from girder.plugins.jobs.constants import JobStatus
from girder.plugins.jobs.models.job import Job as JobModel
from girder.plugins.worker import getCeleryApp
>>>>>>> 1a8976a4
from girder.utility import assetstore_utilities, setting_utilities
from girder.utility.model_importer import ModelImporter

from .constants import PluginSettings, SettingDefault
from .rest.dataset import Dataset
from .rest.recipe import Recipe
from .rest.image import Image
from .rest.repository import Repository
from .rest.publish import Publish
from .rest.harvester import listImportedData
from .rest.tale import Tale
from .rest.instance import Instance
from .rest.wholetale import wholeTale
from .models.instance import finalizeInstance


@setting_utilities.validator(PluginSettings.HUB_PRIV_KEY)
def validateHubPrivKey(doc):
    if not doc['value']:
        raise ValidationException(
            'PRIV_KEY must not be empty.', 'value')
    try:
        key = doc['value'].encode('utf8')
    except AttributeError:
        key = doc['value']
    try:
        serialization.load_pem_private_key(
            key, password=None, backend=default_backend()
        )
    except ValueError:
        raise ValidationException(
            "PRIV_KEY's data structure could not be decoded.")
    except TypeError:
        raise ValidationException(
            "PRIV_KEY is password encrypted, yet no password provided.")
    except UnsupportedAlgorithm:
        raise ValidationException(
            "PRIV_KEY's type is not supported.")


@setting_utilities.validator(PluginSettings.HUB_PUB_KEY)
def validateHubPubKey(doc):
    if not doc['value']:
        raise ValidationException(
            'PUB_KEY must not be empty.', 'value')
    try:
        key = doc['value'].encode('utf8')
    except AttributeError:
        key = doc['value']
    try:
        serialization.load_pem_public_key(
            key, backend=default_backend()
        )
    except ValueError:
        raise ValidationException(
            "PUB_KEY's data structure could not be decoded.")
    except UnsupportedAlgorithm:
        raise ValidationException(
            "PUB_KEY's type is not supported.")


@setting_utilities.validator(PluginSettings.TMPNB_URL)
def validateTmpNbUrl(doc):
    if not doc['value']:
        raise ValidationException(
            'TmpNB URL must not be empty.', 'value')


@setting_utilities.validator(PluginSettings.INSTANCE_CAP)
def validateInstanceCap(doc):
    if not doc['value']:
        raise ValidationException(
            'Instance Cap needs to be set.', 'value')
    try:
        int(doc['value'])
    except ValueError:
        raise ValidationException(
            'Instance Cap needs to be an integer.', 'value')


@setting_utilities.default(PluginSettings.INSTANCE_CAP)
def defaultInstanceCap():
    return SettingDefault.defaults[PluginSettings.INSTANCE_CAP]


@access.public(scope=TokenScope.DATA_READ)
@loadmodel(model='folder', level=AccessType.READ)
@describeRoute(
    Description('List the content of a folder.')
    .param('id', 'The ID of the folder.', paramType='path')
    .errorResponse('ID was invalid.')
    .errorResponse('Read access was denied for the folder.', 403)
)
@boundHandler()
def listFolder(self, folder, params):
    user = self.getCurrentUser()
    folders = list(
        self.model('folder').childFolders(parentType='folder',
                                          parent=folder, user=user))

    files = []
    for item in self.model('folder').childItems(folder=folder):
        childFiles = list(self.model('item').childFiles(item))
        if len(childFiles) == 1:
            fileitem = childFiles[0]
            if 'imported' not in fileitem and \
                    fileitem.get('assetstoreId') is not None:
                try:
                    store = \
                        self.model('assetstore').load(fileitem['assetstoreId'])
                    adapter = assetstore_utilities.getAssetstoreAdapter(store)
                    fileitem["path"] = adapter.fullPath(fileitem)
                except (ValidationException, AttributeError):
                    pass
            files.append(fileitem)
        else:
            folders.append(item)
    return {'folders': folders, 'files': files}


@access.public(scope=TokenScope.DATA_READ)
@autoDescribeRoute(
    Description('Convert folder content into DM dataSet')
    .modelParam('id', 'The ID of the folder', model='folder',
                level=AccessType.READ)
)
@boundHandler()
def getDataSet(self, folder, params):
    modelFolder = self.model('folder')

    def _getPath(folder, user, path='/'):
        dataSet = [
            {'itemId': item['_id'], 'mountPoint': path + item['name']}
            for item in modelFolder.childItems(folder=folder)
        ]
        for childFolder in modelFolder.childFolders(
                parentType='folder', parent=folder, user=user):
            dataSet += _getPath(childFolder, user,
                                path + childFolder['name'] + '/')
        return dataSet

    user = self.getCurrentUser()
    return _getPath(folder, user)


@access.public(scope=TokenScope.DATA_READ)
@loadmodel(model='item', level=AccessType.READ)
@describeRoute(
    Description('List the content of an item.')
    .param('id', 'The ID of the folder.', paramType='path')
    .errorResponse('ID was invalid.')
    .errorResponse('Read access was denied for the folder.', 403)
)
@boundHandler()
def listItem(self, item, params):
    files = []
    for fileitem in self.model('item').childFiles(item):
        if 'imported' not in fileitem and \
                fileitem.get('assetstoreId') is not None:
            try:
                store = \
                    self.model('assetstore').load(fileitem['assetstoreId'])
                adapter = assetstore_utilities.getAssetstoreAdapter(store)
                fileitem["path"] = adapter.fullPath(fileitem)
            except (ValidationException, AttributeError):
                pass
        files.append(fileitem)
    return {'folders': [], 'files': files}


@access.user
@describeRoute(
    Description('Update the user settings.')
    .errorResponse('Read access was denied.', 403)
)
@boundHandler()
def getUserMetadata(self, params):
    user = self.getCurrentUser()
    return user.get('meta', {})


@access.user
@describeRoute(
    Description('Get the user settings.')
    .param('body', 'A JSON object containing the metadata keys to add',
           paramType='body')
    .errorResponse('Write access was denied.', 403)
)
@boundHandler()
def setUserMetadata(self, params):
    user = self.getCurrentUser()
    metadata = self.getBodyJson()

    # Make sure we let user know if we can't accept a metadata key
    for k in metadata:
        if not len(k):
            raise RestException('Key names must be at least one character long.')
        if '.' in k or k[0] == '$':
            raise RestException('The key name %s must not contain a period '
                                'or begin with a dollar sign.' % k)

    if 'meta' not in user:
        user['meta'] = {}

    # Add new metadata to existing metadata
    user['meta'].update(six.viewitems(metadata))

    # Remove metadata fields that were set to null (use items in py3)
    toDelete = [k for k, v in six.viewitems(user['meta']) if v is None]
    for key in toDelete:
        del user['meta'][key]

    # Validate and save the user
    return self.model('user').save(user)


@access.user
@autoDescribeRoute(
    Description('Get a set of items and folders.')
    .jsonParam('resources', 'A JSON-encoded set of resources to get. Each type '
               'is a list of ids. Only folders and items may be specified. '
               'For example: {"item": [(item id 1), (item id2)], "folder": '
               '[(folder id 1)]}.', requireObject=True)
    .errorResponse('Unsupport or unknown resource type.')
    .errorResponse('Invalid resources format.')
    .errorResponse('Resource type not supported.')
    .errorResponse('No resources specified.')
    .errorResponse('Resource not found.')
    .errorResponse('ID was invalid.')
)
@boundHandler()
def listResources(self, resources, params):
    user = self.getCurrentUser()
    result = {}
    for kind in resources:
        try:
            model = self.model(kind)
            result[kind] = [
                model.load(id=id, user=user, level=AccessType.READ, exc=True)
                for id in resources[kind]]
        except ImportError:
            pass
    return result


def addDefaultFolders(event):
    user = event.info
    folderModel = ModelImporter.model('folder')
    defaultFolders = [
        ('Home', False),
        ('Data', False),
        ('Workspace', False)
    ]

    for folderName, public in defaultFolders:
        folder = folderModel.createFolder(
            user, folderName, parentType='user', public=public, creator=user)
        folderModel.setUserAccess(folder, user, AccessType.ADMIN, save=True)


<<<<<<< HEAD
def validateFileLink(event):
    # allow globus URLs
    doc = event.info
    if doc.get('assetstoreId') is None:
        if 'linkUrl' not in doc:
            raise ValidationException(
                'File must have either an assetstore ID or a link URL.',
                'linkUrl')
            doc['linkUrl'] = doc['linkUrl'].strip()

        if not doc['linkUrl'].startswith(('http:', 'https:', 'globus:')):
            raise ValidationException(
                'Linked file URL must start with http: or https: or globus:.',
                'linkUrl')
    if 'name' not in doc or not doc['name']:
        raise ValidationException('File name must not be empty.', 'name')

    doc['exts'] = [ext.lower() for ext in doc['name'].split('.')[1:]]
    doc = fileModel().save(doc, validate=False, triggerEvents=False)
    event.preventDefault()
    event.addResponse(doc)
=======
@access.user
@autoDescribeRoute(
    Description('Get output from celery job.')
    .modelParam('id', 'The ID of the job.', model=JobModel, force=True, includeLog=True)
    .errorResponse('ID was invalid.')
    .errorResponse('Read access was denied for the job.', 403)
)
@boundHandler()
def getJobResult(self, job):
    user = self.getCurrentUser()
    if not job.get('public', False):
        if user:
            JobModel().requireAccess(job, user, level=AccessType.READ)
        else:
            self.ensureTokenScopes('jobs.job_' + str(job['_id']))

    celeryTaskId = job.get('celeryTaskId')
    if celeryTaskId is None:
        logger.warn(
            "Job '{}' doesn't have a Celery task id.".format(job['_id']))
        return
    if job['status'] != JobStatus.SUCCESS:
        logger.warn(
            "Job '{}' hasn't completed sucessfully.".format(job['_id']))
    asyncResult = getCeleryApp().AsyncResult(celeryTaskId)
    try:
        result = asyncResult.get()
    except Exception as ex:
        result = str(ex)
    return result
>>>>>>> 1a8976a4


def load(info):
    info['apiRoot'].wholetale = wholeTale()
    info['apiRoot'].instance = Instance()
    info['apiRoot'].tale = Tale()

    from girder.plugins.wholetale.models.tale import Tale as TaleModel
    from girder.plugins.wholetale.models.tale import _currentTaleFormat
    q = {
        '$or': [
            {'format': {'$exists': False}},
            {'format': {'$lt': _currentTaleFormat}}
        ]}
    for obj in TaleModel().find(q):
        try:
            TaleModel().save(obj, validate=True)
        except GirderException as exc:
            logprint(exc)

    info['apiRoot'].recipe = Recipe()
    info['apiRoot'].dataset = Dataset()
    image = Image()
    info['apiRoot'].image = image
    events.bind('jobs.job.update.after', 'wholetale', image.updateImageStatus)
    events.bind('jobs.job.update.after', 'wholetale', finalizeInstance)
    events.bind('model.file.validate', 'wholetale', validateFileLink)
    events.unbind('model.user.save.created', CoreEventHandler.USER_DEFAULT_FOLDERS)
    events.bind('model.user.save.created', 'wholetale', addDefaultFolders)
    info['apiRoot'].repository = Repository()
    info['apiRoot'].publish = Publish()
    info['apiRoot'].folder.route('GET', ('registered',), listImportedData)
    info['apiRoot'].folder.route('GET', (':id', 'listing'), listFolder)
    info['apiRoot'].folder.route('GET', (':id', 'dataset'), getDataSet)
    info['apiRoot'].job.route('GET', (':id', 'result'), getJobResult)
    info['apiRoot'].item.route('GET', (':id', 'listing'), listItem)
    info['apiRoot'].resource.route('GET', (), listResources)

    info['apiRoot'].user.route('PUT', ('settings',), setUserMetadata)
    info['apiRoot'].user.route('GET', ('settings',), getUserMetadata)
    ModelImporter.model('user').exposeFields(
        level=AccessType.WRITE, fields=('meta',))<|MERGE_RESOLUTION|>--- conflicted
+++ resolved
@@ -14,13 +14,10 @@
 from girder.constants import AccessType, TokenScope, CoreEventHandler
 from girder.exceptions import GirderException
 from girder.models.model_base import ValidationException
-<<<<<<< HEAD
 from girder.models.file import File as fileModel
-=======
 from girder.plugins.jobs.constants import JobStatus
 from girder.plugins.jobs.models.job import Job as JobModel
 from girder.plugins.worker import getCeleryApp
->>>>>>> 1a8976a4
 from girder.utility import assetstore_utilities, setting_utilities
 from girder.utility.model_importer import ModelImporter
 
@@ -281,7 +278,6 @@
         folderModel.setUserAccess(folder, user, AccessType.ADMIN, save=True)
 
 
-<<<<<<< HEAD
 def validateFileLink(event):
     # allow globus URLs
     doc = event.info
@@ -303,7 +299,8 @@
     doc = fileModel().save(doc, validate=False, triggerEvents=False)
     event.preventDefault()
     event.addResponse(doc)
-=======
+
+
 @access.user
 @autoDescribeRoute(
     Description('Get output from celery job.')
@@ -334,7 +331,6 @@
     except Exception as ex:
         result = str(ex)
     return result
->>>>>>> 1a8976a4
 
 
 def load(info):
