#!/usr/bin/env python
# -*- coding: utf-8 -*-

from girder import events


API_VERSION = '2.1'
CATALOG_NAME = 'WholeTale Catalog'
WORKSPACE_NAME = 'WholeTale Workspaces'
DATADIRS_NAME = 'WholeTale Data Mountpoints'
SCRIPTDIRS_NAME = 'WholeTale Narrative'


class HarvesterType:
    """
    All possible data harverster implementation types.
    """
    DATAONE = 0


class PluginSettings:
<<<<<<< HEAD
    TMPNB_URL = 'wholetale.tmpnb_url'
    HUB_PRIV_KEY = 'wholetale.priv_key'
    HUB_PUB_KEY = 'wholetale.pub_key'
    INSTANCE_CAP = 'wholetale.instance_cap'
=======
    INSTANCE_CAP = 'wholetale.instance_cap'
    DATAVERSE_URL = 'wholetale.dataverse_url'
    DATAVERSE_EXTRA_HOSTS = 'wholetale.dataverse_extra_hosts'
>>>>>>> 1f509e45


class SettingDefault:
    defaults = {
<<<<<<< HEAD
        PluginSettings.INSTANCE_CAP: 2
=======
        PluginSettings.INSTANCE_CAP: 2,
        PluginSettings.DATAVERSE_URL:
            'https://services.dataverse.harvard.edu/miniverse/map/installations-json',
        PluginSettings.DATAVERSE_EXTRA_HOSTS: []
>>>>>>> 1f509e45
    }


# Constants representing the setting keys for this plugin
class InstanceStatus(object):
    LAUNCHING = 0
    RUNNING = 1
    ERROR = 2

    @staticmethod
    def isValid(status):
        event = events.trigger('instance.status.validate', info=status)

        if event.defaultPrevented and len(event.responses):
            return event.responses[-1]

        return status in (InstanceStatus.RUNNING, InstanceStatus.ERROR,
                          InstanceStatus.LAUNCHING)


class ImageStatus(object):
    INVALID = 0
    UNAVAILABLE = 1
    BUILDING = 2
    AVAILABLE = 3

    @staticmethod
    def isValid(status):
        event = events.trigger('wholetale.image.status.validate', info=status)

        if event.defaultPrevented and len(event.responses):
            return event.responses[-1]

        return status in (ImageStatus.INVALID, ImageStatus.UNAVAILABLE,
                          ImageStatus.BUILDING, ImageStatus.AVAILABLE)<|MERGE_RESOLUTION|>--- conflicted
+++ resolved
@@ -19,28 +19,17 @@
 
 
 class PluginSettings:
-<<<<<<< HEAD
-    TMPNB_URL = 'wholetale.tmpnb_url'
-    HUB_PRIV_KEY = 'wholetale.priv_key'
-    HUB_PUB_KEY = 'wholetale.pub_key'
-    INSTANCE_CAP = 'wholetale.instance_cap'
-=======
     INSTANCE_CAP = 'wholetale.instance_cap'
     DATAVERSE_URL = 'wholetale.dataverse_url'
     DATAVERSE_EXTRA_HOSTS = 'wholetale.dataverse_extra_hosts'
->>>>>>> 1f509e45
 
 
 class SettingDefault:
     defaults = {
-<<<<<<< HEAD
-        PluginSettings.INSTANCE_CAP: 2
-=======
         PluginSettings.INSTANCE_CAP: 2,
         PluginSettings.DATAVERSE_URL:
             'https://services.dataverse.harvard.edu/miniverse/map/installations-json',
         PluginSettings.DATAVERSE_EXTRA_HOSTS: []
->>>>>>> 1f509e45
     }
 
 
