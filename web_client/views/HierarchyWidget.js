--- conflicted
+++ resolved
@@ -6,11 +6,6 @@
 
 import HierarchyWidget from 'girder/views/widgets/HierarchyWidget';
 
-<<<<<<< HEAD
-import FrontendSelectorWidget from './widgets/FrontendSelectorWidget';
-
-=======
->>>>>>> 1f509e45
 import WholeTaleHierarchyWidget from '../templates/WholeTaleHierarchyWidget.pug';
 import WholeTaleFolderMenu from '../templates/WholeTaleFolderMenu.pug';
 
@@ -105,13 +100,6 @@
 }
 
 function _startNB() {
-<<<<<<< HEAD
-    new FrontendSelectorWidget({
-        el: $('#g-dialog-container'),
-        parentView: this
-    }).render();
-=======
->>>>>>> 1f509e45
 }
 
 HierarchyWidget.prototype.events['click a.g-visit-instance'] = _visitNB;
